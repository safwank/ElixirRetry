--- conflicted
+++ resolved
@@ -52,11 +52,7 @@
 end
 ```
 
-<<<<<<< HEAD
-This will try the block, and return the result, as soon as it succeeds. On a timeout error, this example will wait an exponentially increasing amount of time (`exp_backoff/0`). Each delay will be randomly adjusted to remain within +/-10% of its original value (`randomize/2`). Finally, it will stop retrying after 10 seconds have elapsed (`expiry/2`).
-=======
 This example retries every 100 milliseconds and gives up after 10 attempts.
->>>>>>> eda004f8
 
 #### Example -- linear backoff
 
@@ -84,7 +80,7 @@
 end
 ```
 
-This will try the block, and return the result, as soon as it succeeds. On a timeout error, this example will wait an exponentially increasing amount of time (`exponential_backoff/0`). Each delay will be randomly adjusted to remain within +/-10% of its original value (`randomize/2`). Finally, it will give up entirely if the block has not succeeded within 10 seconds (`expiry/2`).
+This will try the block, and return the result, as soon as it succeeds. On a timeout error, this example will wait an exponentially increasing amount of time (`exp_backoff/0`). Each delay will be randomly adjusted to remain within +/-10% of its original value (`randomize/2`). Finally, it will stop retrying after 10 seconds have elapsed (`expiry/2`).
 
 #### Delay streams
 
